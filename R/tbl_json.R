--- conflicted
+++ resolved
@@ -283,10 +283,6 @@
 #' @return a tbl_df object (with no tbl_json component)
 #' 
 #' @export
-<<<<<<< HEAD
-#' 
-=======
->>>>>>> 93de189d
 as_tibble.tbl_json <- function(x, ...) {
   attr(x,'JSON') <- NULL
   as_tibble(
