--- conflicted
+++ resolved
@@ -12,10 +12,6 @@
 knitr::opts_chunk$set(collapse = T, comment = "#>")
 knitr::opts_chunk$set(fig.width = 7, fig.height = 5)
 options(tibble.print_min = 4L, tibble.print_max = 4L)
-<<<<<<< HEAD
-=======
-#library(tidyjson)
->>>>>>> 465b7ca9
 ```
 
 JSON is a very simple data standard that, through nested data structures, can
@@ -76,10 +72,7 @@
 library(wordcloud)
 library(viridis)
 library(listviewer)
-<<<<<<< HEAD
-=======
-
->>>>>>> 465b7ca9
+
 set.seed(1)
 ```
 
@@ -140,11 +133,7 @@
 to an object, array or scalar in the JSON document.
 
 ```{r}
-<<<<<<< HEAD
 co_struct <- companies %>% sample(5) %>% json_structure
-=======
-co_struct <- companies %>% head(10) %>% json_structure
->>>>>>> 465b7ca9
 
 print(co_struct)
 ```
