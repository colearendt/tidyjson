Package: tidyjson
Title: Tidy Complex JSON
<<<<<<< HEAD
Version: 0.2.3
Authors@R: c(
	person('Jeremy','Stanley',,'jeremy.stanley@gmail.com',c('aut','cre','cph'))
	, person('Cole','Arendt',, 'cole.arendt@outlook.com',c('aut'))
	)
=======
Version: 0.2.1.9001
Authors@R: c(
    person("Jeremy", "Stanley", , "jeremy.stanley@gmail.com", c("aut")),
    person("Cole", "Arendt", , "cole@rstudio.com", c("aut", "cre"))
  )
>>>>>>> 93de189d
Description: Turn complex JSON data into tidy data frames.
Depends:
    R (>= 3.1.0)
Imports:
    assertthat,
    jsonlite,
    purrr,
    dplyr (>= 0.7.0),
    magrittr,
    tidyr (>= 0.7.0),
    tibble
License: MIT + file LICENSE
LazyData: true
Suggests:
    knitr,
    testthat,
    ggplot2,
    rmarkdown,
    forcats,
    wordcloud,
    viridis,
    listviewer,
    igraph,
    RColorBrewer,
    covr,
    lubridate
VignetteBuilder: knitr
URL: https://github.com/colearendt/tidyjson
BugReports: https://github.com/colearendt/tidyjson/issues
RoxygenNote: 6.1.1<|MERGE_RESOLUTION|>--- conflicted
+++ resolved
@@ -1,18 +1,10 @@
 Package: tidyjson
 Title: Tidy Complex JSON
-<<<<<<< HEAD
-Version: 0.2.3
+Version: 0.2.3.9000
 Authors@R: c(
-	person('Jeremy','Stanley',,'jeremy.stanley@gmail.com',c('aut','cre','cph'))
+	person('Jeremy','Stanley',,'jeremy.stanley@gmail.com',c('aut','cre'))
 	, person('Cole','Arendt',, 'cole.arendt@outlook.com',c('aut'))
 	)
-=======
-Version: 0.2.1.9001
-Authors@R: c(
-    person("Jeremy", "Stanley", , "jeremy.stanley@gmail.com", c("aut")),
-    person("Cole", "Arendt", , "cole@rstudio.com", c("aut", "cre"))
-  )
->>>>>>> 93de189d
 Description: Turn complex JSON data into tidy data frames.
 Depends:
     R (>= 3.1.0)
